import resolve from '@rollup/plugin-node-resolve';
import replace from '@rollup/plugin-replace';
import commonjs from '@rollup/plugin-commonjs';
import babel from '@rollup/plugin-babel';
import { terser } from 'rollup-plugin-terser';
import sourcemaps from 'rollup-plugin-sourcemaps';

const isDevelopment = process.env.NODE_ENV === 'development';
const isTest = process.env.TEST_ENV === 'mocked-llm-apis';

function generateConfig(format) {
  
  const isESM = format === 'es';
  const external = isESM ? ['react', 'react-dom', 'uuid'] : ['uuid'];
  return {
    input: 'src/index.js',
    output: {
      file: `dist/bundle.${format === 'cjs' ? 'cjs' : format === 'es' ? 'esm' : 'umd'}.js`,
      format: format,
      inlineDynamicImports: true,
      sourcemap: true,
      name: format === 'umd' ? 'AgenticJS' : undefined
    },
<<<<<<< HEAD
    {
      file: 'dist/bundle.esm.js',
      format: 'es',
      inlineDynamicImports: true,
      sourcemap: true // Enable sourcemap generation for ES Module
    },
    {
      file: 'dist/bundle.umd.js',
      format: 'umd',
      inlineDynamicImports: true,
      name: 'AgenticJS',
      sourcemap: true // Enable sourcemap generation for UMD
    }
  ],
  plugins: [
    peerDepsExternal(),
    resolve({
      browser: true,  // Set to false to prioritize Node.js modules
      preferBuiltins: false,  // Ensure Node.js built-ins are used
      mainFields: ['browser', 'module', 'main']
    }),
    commonjs(),
    // Include the replace plugin only if isTest is true
    ...(isTest ? [replace({
      'shims.fetch': `(...args) => { return global.fetch(...args); };\n`, // Include newline
      preventAssignment: true
    })] : []),
    babel({
      babelHelpers: 'bundled',
      exclude: 'node_modules/**'
    }),
    // Only include terser (minification) if not in development mode
    ...(!isDevelopment ? [terser()] : []),
    sourcemaps(),  // Ensure sourcemaps from dependencies are handled
  ],
  external: ['react', 'react-dom', 'uuid', 'pino', 'pino-pretty'],
};
=======
    external: external,
    plugins: [
      resolve({
        browser: true,
        preferBuiltins: false,
        mainFields: ['browser', 'module', 'main']
      }),
      commonjs(),
      ...(isTest ? [replace({
        'shims.fetch': `(...args) => { return global.fetch(...args); };\n`,
        preventAssignment: true
      })] : []),
      babel({
        babelHelpers: 'bundled',
        exclude: 'node_modules/**'
      }),
      ...(!isDevelopment ? [terser()] : []),
      sourcemaps(),
    ]
  };
}

export default [
  generateConfig('cjs'),
  generateConfig('es'),
  generateConfig('umd')
];
>>>>>>> 313783a7
<|MERGE_RESOLUTION|>--- conflicted
+++ resolved
@@ -11,7 +11,7 @@
 function generateConfig(format) {
   
   const isESM = format === 'es';
-  const external = isESM ? ['react', 'react-dom', 'uuid'] : ['uuid'];
+  const external = isESM ? ['react', 'react-dom', 'uuid', 'pino', 'pino-pretty'] : ['uuid', 'pino', 'pino-pretty'];
   return {
     input: 'src/index.js',
     output: {
@@ -21,45 +21,6 @@
       sourcemap: true,
       name: format === 'umd' ? 'AgenticJS' : undefined
     },
-<<<<<<< HEAD
-    {
-      file: 'dist/bundle.esm.js',
-      format: 'es',
-      inlineDynamicImports: true,
-      sourcemap: true // Enable sourcemap generation for ES Module
-    },
-    {
-      file: 'dist/bundle.umd.js',
-      format: 'umd',
-      inlineDynamicImports: true,
-      name: 'AgenticJS',
-      sourcemap: true // Enable sourcemap generation for UMD
-    }
-  ],
-  plugins: [
-    peerDepsExternal(),
-    resolve({
-      browser: true,  // Set to false to prioritize Node.js modules
-      preferBuiltins: false,  // Ensure Node.js built-ins are used
-      mainFields: ['browser', 'module', 'main']
-    }),
-    commonjs(),
-    // Include the replace plugin only if isTest is true
-    ...(isTest ? [replace({
-      'shims.fetch': `(...args) => { return global.fetch(...args); };\n`, // Include newline
-      preventAssignment: true
-    })] : []),
-    babel({
-      babelHelpers: 'bundled',
-      exclude: 'node_modules/**'
-    }),
-    // Only include terser (minification) if not in development mode
-    ...(!isDevelopment ? [terser()] : []),
-    sourcemaps(),  // Ensure sourcemaps from dependencies are handled
-  ],
-  external: ['react', 'react-dom', 'uuid', 'pino', 'pino-pretty'],
-};
-=======
     external: external,
     plugins: [
       resolve({
@@ -86,5 +47,4 @@
   generateConfig('cjs'),
   generateConfig('es'),
   generateConfig('umd')
-];
->>>>>>> 313783a7
+];