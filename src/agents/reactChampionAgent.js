--- conflicted
+++ resolved
@@ -31,12 +31,10 @@
 import { ChatPromptTemplate } from '@langchain/core/prompts';
 import { logger } from '../utils/logger';
 import { LLMInvocationError } from '../utils/errors';
-<<<<<<< HEAD
+import { BlockTaskTool } from '../tools/blockTaskTool';
+
 import { WORKFLOW_STATUS_enum } from '../utils/enums';
 import { AbortError } from '../utils/errors';
-=======
-import { BlockTaskTool } from '../tools/blockTaskTool';
->>>>>>> ae5f4a7e
 
 class ReactChampionAgent extends BaseAgent {
   #executableAgent;
@@ -106,9 +104,6 @@
       lastFeedbackMessage
     );
   }
-<<<<<<< HEAD
-=======
-
   // Add method to update LLM configuration when environment changes
   updateEnv(env) {
     this.env = env;
@@ -132,7 +127,6 @@
     }
   }
 
->>>>>>> ae5f4a7e
   async workOnTask(task, inputs, context) {
     const config = this.prepareAgentForTask(task, inputs, context);
     this.#executableAgent = config.executableAgent;
@@ -769,7 +763,6 @@
   async executeUsingTool({ agent, task, parsedLLMOutput, tool }) {
     const toolInput = parsedLLMOutput.actionInput;
     agent.handleUsingToolStart({ agent, task, tool, input: toolInput });
-<<<<<<< HEAD
 
     const promiseObj = {};
     let rejectFn; // Declare reject function outside Promise
@@ -787,12 +780,7 @@
     try {
       const result = await toolPromise;
       agent.handleUsingToolEnd({ agent, task, tool, output: result });
-      return this.promptTemplates.TOOL_RESULT_FEEDBACK({
-        agent,
-        task,
-        toolResult: result,
-        parsedLLMOutput,
-      });
+      return result;
     } catch (error) {
       if (error instanceof AbortError) {
         throw error;
@@ -807,11 +795,6 @@
     } finally {
       this.store.getState().removePromise(this.id, promiseObj);
     }
-=======
-    const toolResult = await tool.call(toolInput);
-    agent.handleUsingToolEnd({ agent, task, tool, output: toolResult });
-    return toolResult;
->>>>>>> ae5f4a7e
   }
 
   handleUsingToolStart({ agent, task, tool, input }) {
