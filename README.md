--- conflicted
+++ resolved
@@ -127,26 +127,10 @@
 
 // Set up a team
 const team = new Team({
-<<<<<<< HEAD
-  name: "Resume Creation Team",
-  agents: [profileAnalyst, resumeWriter],
-  tasks: [processingTask, resumeCreationTask],
-  inputs: { aboutMe: `My name is David Llaca. 
-    JavaScript Developer for 5 years. 
-    I worked for three years at Disney, 
-    where I developed user interfaces for their primary landing pages
-     using React, NextJS, and Redux. Before Disney, 
-     I was a Junior Front-End Developer at American Airlines, 
-     where I worked with Vue and Tailwind. 
-     I earned a Bachelor of Science in Computer Science from FIU in 2018, 
-     and I completed a JavaScript bootcamp that same year.` },  // Initial input for the first task
-    env: {OPENAI_API_KEY: 'your-open-ai-api-key'}  // Environment variables for the team
-=======
   name: 'AI Research Team',
   agents: [researchAgent],
   tasks: [researchTask],
   env: {OPENAI_API_KEY: 'your-api-key-here'}
->>>>>>> 72b33f64
 });
 
 // Start the workflow
