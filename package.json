--- conflicted
+++ resolved
@@ -1,10 +1,6 @@
 {
   "name": "agenticjs",
-<<<<<<< HEAD
-  "version": "0.0.9",
-=======
   "version": "0.0.11",
->>>>>>> cc6da276
   "description": "AI Multi-Agent library for Javascript Developers.",
   "main": "dist/bundle.cjs.js",
   "module": "dist/bundle.esm.js",
