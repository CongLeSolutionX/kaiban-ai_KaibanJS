--- conflicted
+++ resolved
@@ -107,7 +107,16 @@
 }
 
 /**
-<<<<<<< HEAD
+ * ### Kanban Tools
+ * @enum {string}
+ * @readonly
+ * @property {string} BLOCK_TASK - Tool for blocking tasks that cannot or should not proceed.
+ */
+export declare enum KANBAN_TOOLS_enum {
+  BLOCK_TASK = 'block-task-tool',
+}
+
+/**
  * ### Feedback status
  * @enum {string}
  * @readonly
@@ -133,13 +142,4 @@
   PAUSE = 'PAUSE',
   RESUME = 'RESUME',
   INITIATE = 'INITIATE',
-=======
- * ### Kanban Tools
- * @enum {string}
- * @readonly
- * @property {string} BLOCK_TASK - Tool for blocking tasks that cannot or should not proceed.
- */
-export declare enum KANBAN_TOOLS_enum {
-  BLOCK_TASK = 'block-task-tool',
->>>>>>> ae5f4a7e
 }